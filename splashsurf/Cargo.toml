--- conflicted
+++ resolved
@@ -23,9 +23,5 @@
 vtkio = "0.3"
 nalgebra = "0.23"
 num = "0.3"
-<<<<<<< HEAD
-rayon = "1.4"
-ply-rs = "0.1.3"
-=======
 rayon = "1.5"
->>>>>>> 0f047ac8
+ply-rs = "0.1.3"