use std::fs::{create_dir_all, File};
use std::io::Read;
use std::io::{BufReader, BufWriter, Write};
use std::path::Path;

<<<<<<< HEAD
use anyhow::anyhow;
use na::{Vector3};
use ply_rs as ply;


use ply_rs::ply::Property;

=======
use anyhow::{anyhow, Context};
use na::Vector3;
>>>>>>> 0f047ac8
use vtkio::model::{DataSet, Version, Vtk};
use vtkio::{export_be, import_be};

use splashsurf_lib::Real;

pub fn write_vtk<P: AsRef<Path>>(
    data: impl Into<DataSet>,
    filename: P,
    title: &str,
) -> Result<(), vtkio::Error> {
    let vtk_file = Vtk {
        version: Version::new((4, 1)),
        title: title.to_string(),
        data: data.into(),
    };

    let filename = filename.as_ref();

    if let Some(dir) = filename.parent() {
        create_dir_all(dir)?;
    }
    export_be(vtk_file, filename)
}

pub fn read_vtk<P: AsRef<Path>>(filename: P) -> Result<DataSet, vtkio::Error> {
    let filename = filename.as_ref();
    import_be(filename).map(|vtk| vtk.data)
}

pub fn particles_from_coords<RealOut: Real, RealIn: Real>(
    coords: &Vec<RealIn>,
) -> Result<Vec<Vector3<RealOut>>, anyhow::Error> {
    if coords.len() % 3 != 0 {
        anyhow!("The number of values in the particle data point buffer is not divisible by 3");
    }

    let num_points = coords.len() / 3;
    let mut positions = Vec::with_capacity(num_points);
    for i in 0..num_points {
        positions.push(Vector3::new(
            RealOut::from_f64(coords[3 * i + 0].to_f64().unwrap()).unwrap(),
            RealOut::from_f64(coords[3 * i + 1].to_f64().unwrap()).unwrap(),
            RealOut::from_f64(coords[3 * i + 2].to_f64().unwrap()).unwrap(),
        ))
    }

    Ok(positions)
}

pub fn particles_from_dataset<R: Real>(
    dataset: &DataSet,
) -> Result<Vec<Vector3<R>>, anyhow::Error> {
    if let DataSet::UnstructuredGrid { points, .. } = dataset {
        if let Some(coords) = points.clone_into_vec::<f64>() {
            particles_from_coords(&coords)
        } else {
            if let Some(coords) = points.clone_into_vec::<f32>() {
                particles_from_coords(&coords)
            } else {
                Err(anyhow!(
                    "Point coordinate IOBuffer does not contain f32 or f64 values"
                ))
            }
        }
    } else {
        Err(anyhow!(
            "Loaded dataset does not contain an unstructured grid"
        ))
    }
}

pub fn particles_from_xyz<R: Real, P: AsRef<Path>>(
    xyz_file: P,
) -> Result<Vec<Vector3<R>>, anyhow::Error> {
    let file = File::open(xyz_file).context("Unable to open xyz file for reading")?;
    let mut reader = BufReader::new(file);

    let mut buffer = [0u8; 3 * 4];

    let get_four_bytes = |buffer: &[u8], offset: usize| -> [u8; 4] {
        [
            buffer[offset + 0],
            buffer[offset + 1],
            buffer[offset + 2],
            buffer[offset + 3],
        ]
    };

    let mut particles = Vec::new();

    while let Ok(_) = reader.read_exact(&mut buffer) {
        let x = f32::from_ne_bytes(get_four_bytes(&buffer, 0));
        let y = f32::from_ne_bytes(get_four_bytes(&buffer, 4));
        let z = f32::from_ne_bytes(get_four_bytes(&buffer, 8));
        particles.push(Vector3::new(
            R::from_f32(x).unwrap(),
            R::from_f32(y).unwrap(),
            R::from_f32(z).unwrap(),
        ));
    }

    Ok(particles)
}

pub fn particles_from_ply<R:Real, P:AsRef<Path>>(
    ply_file: P
) -> Result<Vec<Vector3<R>>, anyhow::Error> {
    let mut ply_file = std::fs::File::open(ply_file).unwrap();
    let parser = ply::parser::Parser::<ply::ply::DefaultElement>::new();

    let ply = parser.read_ply(&mut ply_file);

    assert!(ply.is_ok());
    let ply = ply.unwrap();

    let elements = ply.payload.get("vertex").unwrap();

    let points: Vec<Vector3<R>> = elements
        .into_iter()
        .map(|e| (e.get("x").unwrap(), e.get("y").unwrap(), e.get("z").unwrap()))
        .map(|point| {
            let vector: Vector3<R> = match point {
                (Property::Float(x), Property::Float(y), Property::Float(z)) => 
                    Vector3::new(
                        R::from_f32(*x).unwrap(), 
                        R::from_f32(*y).unwrap(), 
                        R::from_f32(*z).unwrap()),
                _ => panic!("Couldnt load point from ply file")
                // _ => Vector3::new(R::from_f32(0.).unwrap(), R::from_f32(0.).unwrap(), R::from_f32(0.).unwrap())

            };
            vector
    
        })
        .collect();
    
    Ok(points)
}

#[allow(dead_code)]
pub fn to_binary_f32<R: Real, P: AsRef<Path>>(file: P, values: &[R]) -> Result<(), anyhow::Error> {
    let file = file.as_ref();
    let file = File::create(file).context("Unable to create binary file")?;
    let mut writer = BufWriter::new(file);

    for v in values {
        let v_f32 = v.to_f32().unwrap();
        writer.write(&v_f32.to_ne_bytes())?;
    }

    Ok(())
}<|MERGE_RESOLUTION|>--- conflicted
+++ resolved
@@ -3,18 +3,10 @@
 use std::io::{BufReader, BufWriter, Write};
 use std::path::Path;
 
-<<<<<<< HEAD
-use anyhow::anyhow;
-use na::{Vector3};
-use ply_rs as ply;
-
-
-use ply_rs::ply::Property;
-
-=======
 use anyhow::{anyhow, Context};
 use na::Vector3;
->>>>>>> 0f047ac8
+use ply_rs as ply;
+use ply_rs::ply::Property;
 use vtkio::model::{DataSet, Version, Vtk};
 use vtkio::{export_be, import_be};
 
